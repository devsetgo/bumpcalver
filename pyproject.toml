[build-system]
requires = [ "hatchling>=1.16.0",]
build-backend = "hatchling.build"

[project]
name = "bumpcalver"
<<<<<<< HEAD
version = "2025.12.30.1"
=======
version = "2025.11.14.1"
>>>>>>> 55451366
requires-python = ">=3.9"
description = "A CLI tool for calendar-based version bumping"
keywords = [ "python", "library", "calendar versioning", "calver", "versioning", "cli",]
readme = "README.md"
classifiers = [ "License :: OSI Approved :: MIT License", "Programming Language :: Python", "Programming Language :: Python :: 3", "Programming Language :: Python :: 3.9", "Programming Language :: Python :: 3.10", "Programming Language :: Python :: 3.11", "Programming Language :: Python :: 3.12", "Programming Language :: Python :: 3.13", "Operating System :: POSIX :: Linux", "Operating System :: POSIX", "Operating System :: MacOS :: MacOS X", "Operating System :: Microsoft :: Windows",]
dependencies = [ "click>=8.0", "toml>=0.10.2", "PyYaml>=6.0.2",]
[[project.authors]]
name = "Mike Ryan"
email = "mikeryan56@gmail.com"

[project.license]
file = "LICENSE"

[project.urls]
Homepage = "https://github.com/devsetgo/bumpcalver"
Documentation = "https://devsetgo.github.io/bumpcalver/"
Repository = "https://github.com/devsetgo/bumpcalver"

[project.scripts]
bumpcalver = "bumpcalver.cli:main"

[tool.bumpcalver]
version_format = "{current_date}.{build_count:03}"
date_format = "%Y.%m.%d"
timezone = "America/New_York"
git_tag = true
auto_commit = false
[[tool.bumpcalver.file]]
path = "makefile"
file_type = "makefile"
variable = "APP_VERSION"
version_standard = "standard"

[[tool.bumpcalver.file]]
path = "pyproject.toml"
file_type = "toml"
variable = "project.version"
version_standard = "python"

[[tool.bumpcalver.file]]
path = "src/bumpcalver/__init__.py"
file_type = "python"
variable = "__version__"
version_standard = "python"

[[tool.bumpcalver.file]]
path = "examples/makefile"
file_type = "makefile"
variable = "APP_VERSION"
version_standard = "standard"

[[tool.bumpcalver.file]]
path = "examples/dockerfile"
file_type = "dockerfile"
variable = "VERSION"
directive = "ARG"
version_standard = "standard"

[[tool.bumpcalver.file]]
path = "examples/dockerfile"
file_type = "dockerfile"
variable = "APP_VERSION"
directive = "ENV"
version_standard = "standard"

[[tool.bumpcalver.file]]
path = "examples/example.py"
file_type = "python"
variable = "__version__"
version_standard = "python"

[[tool.bumpcalver.file]]
path = "examples/pyproject.toml"
file_type = "toml"
variable = "project.version"
version_standard = "python"

[[tool.bumpcalver.file]]
path = "examples/example.xml"
file_type = "xml"
variable = "version"
version_standard = "standard"

[[tool.bumpcalver.file]]
path = "examples/example.json"
file_type = "json"
variable = "version"
version_standard = "standard"

[[tool.bumpcalver.file]]
path = "examples/example.yaml"
file_type = "yaml"
variable = "configuration.version"
version_standard = "standard"

[[tool.bumpcalver.file]]
path = "examples/example.toml"
file_type = "toml"
variable = "configuration.version"
version_standard = "standard"

[[tool.bumpcalver.file]]
path = "sonar-project.properties"
file_type = "properties"
variable = "sonar.projectVersion"

[[tool.bumpcalver.file]]
path = "examples/sonar-project.properties"
file_type = "properties"
variable = "sonar.projectVersion"

[[tool.bumpcalver.file]]
path = "examples/.env"
file_type = "env"
variable = "VERSION"

[[tool.bumpcalver.file]]
path = "examples/setup.cfg"
file_type = "setup.cfg"
variable = "metadata.version"

[tool.ruff]
line-length = 100
indent-width = 4
unsafe-fixes = true
target-version = "py312"
src = [ "bumpcalver", "tests",]
exclude = [ "unreleased/*", "scripts/*", "coverage.xml", "coverage-badge.svg",]

[tool.isort]
src_paths = [ "bumpcalver", "tests",]
force_single_line = false
multi_line_output = 3
include_trailing_comma = true
force_grid_wrap = 0
use_parentheses = true
line_length = 100

[tool.ruff.lint]
select = [ "C", "F", "E", "W", "B",]
ignore = [ "C901", "E501", "B017", "B904", "B008", "I",]

[tool.ruff.format]
indent-style = "space"
quote-style = "single"

[tool.hatch.build]
exclude = [ "*.json", "pkg/_compat.py", "tests/", "htmlcov/", "_venv/", ".venv/", "__pycache__/", "*.pyc", "*.pyo", "*.pyd", ".pytest_cache/", ".coverage", "coverage.xml", "coverage-badge.svg", "tests-badge.svg", "report.xml", "report.html", "htmlcovreport.html", "htmlreport.html", "docs/", "site/", "latest/", "stable/", "dev/", "v*/", "20*/", "*.*/", ".nojekyll", ".git/", ".github/", ".gitignore", ".gitattributes", "scripts/", "examples/", "makefile", "Makefile", ".pylintrc", "sonar-project.properties", "CONTRIBUTING.md", "CHANGELOG.md", "DOCUMENTATION_MIGRATION.md", "mkdocs.yml", ".vscode/", ".idea/", "*.swp", "*.swo", "*~",]

[tool.coverage.run]
source = [ "src/bumpcalver",]
omit = [ "setup.py", "_venv/*", "tests/*", "examples/*",]

[tool.coverage.report]
exclude_lines = [ "pragma: no cover", "if __name__",]

[tool.pytest.ini_options]
norecursedirs = [ "/tests",]
testpaths = [ "tests",]
python_files = [ "test_*.py", "*_test.py",]
addopts = [ "--cov=./", "--cov-report=html", "--cov-report=xml", "--junitxml=report.xml", "--html=htmlcov/_test_report.html", "--self-contained-html", "-ra", "--strict-markers", "--tb=short", "-p", "pytester",]

[tool.hatch.build.targets.wheel]
packages = [ "src/bumpcalver",]

[tool.hatch.build.targets.sdist]
include = [ "/src", "/README.md", "/LICENSE", "/pyproject.toml",]<|MERGE_RESOLUTION|>--- conflicted
+++ resolved
@@ -4,11 +4,7 @@
 
 [project]
 name = "bumpcalver"
-<<<<<<< HEAD
 version = "2025.12.30.1"
-=======
-version = "2025.11.14.1"
->>>>>>> 55451366
 requires-python = ">=3.9"
 description = "A CLI tool for calendar-based version bumping"
 keywords = [ "python", "library", "calendar versioning", "calver", "versioning", "cli",]
